--- conflicted
+++ resolved
@@ -184,7 +184,6 @@
     scores = LinearGAM().gridsearch(X, y, lam=[-3, -2, -1], return_scores=True)
 
     # scores is not a dict of scores but an (unfitted) gam!
-<<<<<<< HEAD
     assert(not isinstance(scores, dict))
     assert(isinstance(scores, LinearGAM))
     assert(not scores._is_fitted)
@@ -220,9 +219,4 @@
     
     # Series
     gam = LinearGAM().gridsearch(X[0], y)
-    assert gam._is_fitted
-=======
-    assert not isinstance(scores, dict)
-    assert isinstance(scores, LinearGAM)
-    assert not scores._is_fitted
->>>>>>> c9b691c0
+    assert gam._is_fitted